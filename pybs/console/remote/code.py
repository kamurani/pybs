"""Lauch VScode on a remote server with a job script."""

import os
import sys
import click as ck
import subprocess

from time import sleep
from typing import Literal
from pathlib import Path
from loguru import logger as log
from rich.progress import Progress, TimeElapsedColumn, SpinnerColumn, TextColumn
from rich.console import Console, Group
from rich.logging import RichHandler
from rich.live import Live
<<<<<<< HEAD
from rich.progress import Progress, ProgressColumn, Text

from pybs.constants import JOB_STATUS_DICT, POLL_INTERVAL
from pybs.console import custom_theme, _log_formatter
from pybs.server import PBSServer
from pybs.console.tabcomplete import complete_remote_path, complete_hostname, complete_job_script
from pybs.console.ui import CompactTimeColumn
=======
from rich.theme import Theme

custom_theme = Theme(
    {
        "progress.description": "yellow bold",
    }
)


JOB_STATUS_DICT = {
    "C": "Completed",
    "E": "Exiting",
    "H": "Held",
    "Q": "Queued",
    "R": "Running",
    "T": "Moving",
    "W": "Waiting",
    "S": "Suspended",
    "B": "Batch",
}


def _log_formatter(
    record: dict,
    icon: bool = False,
) -> str:
    """Log message formatter"""
    color_map = {
        "TRACE": "dim blue",
        "DEBUG": "cyan",
        "INFO": "bold",
        "SUCCESS": "bold green",
        "WARNING": "yellow",
        "ERROR": "bold red",
        "CRITICAL": "bold white on red",
    }
    lvl_color = color_map.get(record["level"].name, "cyan")

    if icon:
        icon = "{level.icon}"
    else:
        icon = ""
    return (
        "[not bold green]{time:YYYY/MM/DD HH:mm:ss}[/not bold green] |"
        + f"{icon}  - [{lvl_color}]{{message}}[/{lvl_color}]"
        # Right-align code location:
        + " [dim]{name}:{function}:{line}[/dim]"
    )
>>>>>>> 7c8c478c


console = Console(
    theme=custom_theme,
    # stderr=True,
)
# Check that theme is set properly:
# console.print(f"[progress.description]Logging level: {"TRACE"}") #style="bold blue")

log_format = "{message}"
handler = RichHandler(
    show_level=True,
    # console=console, # if this is enabled, it will print the `progress` instances twice
)
level = "TRACE"
# level = "WARNING"
log.remove()
log.add(
    handler,
    # lambda m: console.print(m, end=""),
    format=log_format,
    level=level,
)

<<<<<<< HEAD
=======

from pybs.server import PBSServer
from pybs.console.tabcomplete import complete_remote_path, complete_hostname, complete_job_script

POLL_INTERVAL = 0.5


# DONE:
# - add tab autocompletion scripts
# - add hostname tab completion (use ~/.ssh/config)
# - fix logging for qsub wait
# - add TUI timer for job submission
# - add intelligent remote server expansion of paths example $SCRATCH
# to avoid issue where VS code does not evaluate $ variables correctly. 
# - add support for local job scripts

# TODO:
# - change character width on subcommand tab complete suggestions

# - add help to ck args
# - add tab complete for remote paths similar to `scp```
# - add auto install of ssh config required hostname alias
# - add arbitrary command execution for any method (with certain decorator)
# from PBSServer class
# e.g. write `qsub` and this will call the `qsub` method of the PBSServer class
# if a method with that name exists.
# - refactoring of PBSServer class to use `ssh_command` decorator
# - add `config` command to add config items to a config file
# such as turning debug on/off

# Future TODO:
# - add db for currently running jobs, able to login to
# any server and see resources, walltime etc.
# - add "autorefresh" or "keepalive" option to remember when the walltime will
# expire, and request another GPU node that overlaps so we can keep the session logged
# in on the same node.

from rich.progress import Progress, ProgressColumn, Text
from datetime import timedelta


# TODO: make PR for this?
class CompactTimeColumn(ProgressColumn):
    """Renders time elapsed."""

    def render(self, task: "Task") -> Text:
        """Show time elapsed."""
        elapsed = task.finished_time if task.finished else task.elapsed
        if elapsed is None:
            return Text("-:--:--", style="progress.elapsed")
        delta = timedelta(seconds=max(0, elapsed))
        # get number of seconds
        n_seconds = delta.total_seconds()
        # customise progress.elapsed to be gray text
        # style = "progress.elapsed"
        # style = "grey58"
        style = "white"
        return Text(f"({n_seconds:.1f}s)", style=style)


>>>>>>> 7c8c478c
@ck.command()
@ck.argument(
    "hostname",
    type=str,
    shell_complete=complete_hostname,
    # help="The hostname of the remote server.",
)
@ck.argument(
    "remote_path",
    type=ck.Path(
        exists=False,
        path_type=Path,
    ),
    shell_complete=complete_remote_path,
)
@ck.argument(
    "job_script",
    type=ck.Path(
        exists=False,
        path_type=Path,
    ),
    #shell_complete=complete_job_script,
    # help="Path to the job script to run on the remote server.  May be a local or remote path.",
)
@ck.option("--job-script-location", type=ck.Choice(["local", "remote"]), default=None)
@ck.option("--debug/--no-debug", default=False)
@ck.option("--verbose/--no-verbose", default=False)
@ck.option("--dryrun/--no-dryrun", default=False)
@ck.option(
    "--killswitch/--no-killswitch",
    default=True,
    help="Keep the program running until user input, then the job will be killed.",
)
@ck.option(
    "--skip-check/--no-skip-check",
    default=False,
    help="If enabled, skips checking remote file existence and GPU usage check."
    "This may be useful for launching more quickly.",
)
def code(
    hostname: str,
    remote_path: Path,
    job_script: Path,
    job_script_location: Literal["local", "remote"] = None,
    debug: bool = False,
    verbose: bool = True,
    dryrun: bool = False,
    killswitch: bool = False,
    skip_check: bool = False,
    show_job_file: bool = False, 
):
    """Launch a job on a remote server and open VScode.

    This allows interactive use of GPU compute nodes, such as with a Jupyter notebook.
    """
    log.debug(f"Launching job on {hostname} with remote path {remote_path}")
    log.debug(f"Job script location: {job_script_location}")

    
    if job_script_location is None:
        log.info(f"Checking if job script {job_script} exists...")
        if job_script.is_file():
            job_script = job_script.resolve()
            log.info(f"Using local job script: {job_script}")
            job_script_location = "local"
        else:
            log.info(f"Job script {job_script} not found. Assuming remote path.")
            job_script_location = "remote"
    else:
        log.info(f"Using user-provided {job_script_location} job script: {job_script}")

    progress = Progress(
        SpinnerColumn(
            spinner_name="line",
<<<<<<< HEAD
            style="blue",
        ),
        TextColumn("[progress.description]{task.description}", style="blue"),
=======
            # spinner_name="simpleDots",
            # spinner_name="simpleDotsScrolling",
            style="blue",
        ),
        TextColumn("[progress.description]{task.description}", style="blue"),
        # SpinnerColumn(
        #     spinner_name="simpleDotsScrolling",
        #     style="blue",
        # ),
>>>>>>> 7c8c478c
        CompactTimeColumn(),
    )
    monitor_job_status = Progress(
        SpinnerColumn(spinner_name="dots", style="white"),
        TextColumn(
            """
        Status:     {task.fields[job_status]}
        Node:       {task.fields[node]}
        """,
            #style="blink bold black on yellow",
        ),
<<<<<<< HEAD
    )

    import time
=======
        # TextColumn("[progress.description]{task.fields[job_status]}"),
        # TextColumn("[progress.description]Node: {task.fields[node]}"),
        # CompactTimeColumn(), # show 1dp of seconds (elapsed time)
    )

    import time

>>>>>>> 7c8c478c
    # If remote, check if the file exists on the remote server
    server = PBSServer(hostname, verbose=verbose)
    hostname_expanded = server.full_remotehost
    if job_script_location == "remote":
        with progress:
            task1 = progress.add_task(
<<<<<<< HEAD
                f"Checking job script on [bold][white]{hostname_expanded}[/white][/bold] exists... ",
=======
                f"Checking job script on [bold][white]{hostname}[/white][/bold] exists... ",
>>>>>>> 7c8c478c
                total=1,
            )
            # expand remote path
            log.info(f"Expanding remote path {job_script}")
            job_script = server.expand_remote_path(job_script)
            log.info(f"--> {job_script}")
            if not server.check_file_exists(job_script):
                log.error(f"Job script {job_script} not found on {hostname_expanded}. Exiting.")
                return
            else:
<<<<<<< HEAD
                log.info(f"Job script found on {hostname_expanded}.")
=======
                log.info(f"Job script found on {hostname}.")
>>>>>>> 7c8c478c
                # mark progress as complete
                progress.update(task1, completed=True)

        progress.remove_task(
            task1
        )  # prevent showing task twice in CLI output when we re-use `progress` object
    elif job_script_location == "local":
        # TODO: validate job script? 
        # read job script 
        if show_job_file:
            from rich.syntax import Syntax
            with open(job_script, "r") as f:
                syntax = Syntax(f.read(), "bash", line_numbers=True)
            
            console.print(syntax)




    # Expand path 
    with progress:
        task = progress.add_task(
<<<<<<< HEAD
            f"Expanding remote path on [bold][white]{hostname_expanded}[/white][/bold]... ",
=======
            f"Expanding remote path on [bold][white]{hostname}[/white][/bold]... ",
>>>>>>> 7c8c478c
            total=1,
        )
        log.info(f"Expanding remote path {remote_path}")
        remote_path = server.expand_remote_path(remote_path)
        log.info(f"--> {remote_path}") 
        progress.update(task, completed=True)
    
    progress.remove_task(task)

    # Check directory
    if skip_check:
        log.info("Skipping remote path existence check.")
    else:
        with progress:
            task1 = progress.add_task(
<<<<<<< HEAD
                f"Checking that workspace directory on [bold][white]{hostname_expanded}[/white][/bold] exists... ",
=======
                f"Checking that workspace directory on [bold][white]{hostname}[/white][/bold] exists... ",
>>>>>>> 7c8c478c
                total=1,
            )
            if not server.check_dir_exists(remote_path):
                log.error(
<<<<<<< HEAD
                    f"Remote path {remote_path} not found on {hostname_expanded}. Exiting."
                )
                return
            else:
                log.info(f"Remote path {remote_path} found on {hostname_expanded}.")
=======
                    f"Remote path {remote_path} not found on {hostname}. Exiting."
                )
                return
            else:
                log.info(f"Remote path {remote_path} found on {hostname}.")
>>>>>>> 7c8c478c
                # mark progress as complete
                progress.update(task1, completed=True)

        progress.remove_task(
            task1
        )  # prevent showing task twice in CLI output when we re-use `progress` object

    if dryrun:
        log.debug("Dry run mode enabled. Won't submit real job.")

    # Submit job to remote server
    with progress:
        task2 = progress.add_task(
            f"Submitting job to [bold][white]{hostname}[/white][/bold]... "
        )
        if dryrun: time.sleep(1)
        else: job_id = server.submit_job(job_script, location=job_script_location)

    progress.remove_task(task2)
    log.success(f"Job submitted with ID: {job_id}")
<<<<<<< HEAD

    try:  # Now listen for program exit so we can kill the job if needed

=======

    try:  # Now listen for program exit so we can kill the job if needed

>>>>>>> 7c8c478c
        # Clear all tasks from progress
        ids = progress.task_ids
        for task_id in ids:
            progress.remove_task(task_id)

        progress_group = Group(
            progress,
            monitor_job_status,
        )
        with Live(progress_group, refresh_per_second=10):

            task3 = progress.add_task(f"Retrieving job information... ", total=1)
            info = server.job_info(job_id)
            progress.update(task3, completed=True)
            progress.remove_task(task3)
            # 'Retrieving' is completed, but we are still 'waiting'
            task4 = progress.add_task(f"Waiting for job to queue... ", total=1)

            task5 = monitor_job_status.add_task(
                f"", job_status="--", node="--", total=1
            )  # total=1 so we can update and remove

            task7 = None
            while not monitor_job_status.finished:
                sleep(POLL_INTERVAL)

                # Update job status display
                status = server.get_status(job_id)
                node = server.get_node(job_id)
                node_display = node if node is not None else "--"
                status_display = f"[r][yellow]{JOB_STATUS_DICT.get(status, '-').upper()}[/yellow][/r]"
                monitor_job_status.update(
                    task5, job_status=status_display, node=node_display
                )

                # Update progress display
                if status == "Q" and task4 in progress.task_ids:
                    task6 = progress.add_task(f"Waiting for job to start... ", total=1)
                    progress.update(task4, completed=True)
                    progress.remove_task(task4)  # complete 'waiting'
                if status == "R" and task6 in progress.task_ids:
                    progress.remove_task(task6)  # complete 'waiting'
                    if node is None:
                        task7 = progress.add_task(
                            f"Waiting for node to be assigned... ", total=1
                        )
                        log.info("Job started.")
                    else:
                        log.info("Node assigned.")
                    monitor_job_status.update(task5, completed=True)

                if node is not None and task7 in progress.task_ids:
                    # Note: We only show 'waiting for node' progress bar if node is assigned AFTER job starts.
                    # usually, the node is assigned during 'QUEUE'.
                    progress.remove_task(task7)
                    log.info(f"Node {node} assigned.")
                    break

            # monitor_job_status.remove_task(task6)   # complete 'waiting'
            # monitor_job_status.remove_task(task5)   # complete 'job status'
            info = server.job_info(job_id)
            node = info["node"]
            log.debug(info)

        if skip_check:
            log.info("Skipping GPU check.")
        else:
            with progress:
                try:
                    task5 = progress.add_task(
                        f"Checking GPU status (Ctrl+C to skip)... "
                    )
                    out, err = server.check_gpu(node=node)
                    # newline
                    # console print
                    log.info(out)
                    if err:
                        log.error(err)

                    progress.update(task5, completed=True)
                    progress.remove_task(task5)
                except KeyboardInterrupt:
                    log.info(f"Skipping GPU check...")

            # TODO: figure out why sometimes our progress bars 'hide' and are transient (even though we are
            # not setting transient=True), and other times they are left behind on the screen.
            # NOTE: I think it's because we are removing a task from WITHIN the `with progress` block.

        # Launch VS code
        target_name = f"{hostname}-{node}"
        if verbose:
            print(f"Launching VScode on {target_name}...")
        cmd_list = ["code", "--remote", f"ssh-remote+{target_name}", remote_path]
        if debug:
            print(cmd_list)
        captured = subprocess.run(
            cmd_list,
            capture_output=True,
        )

    except KeyboardInterrupt:

        # Clear all tasks from progress
        ids = progress.task_ids
        for task_id in ids:
            progress.remove_task(task_id) 

        for task_id in monitor_job_status.task_ids:
            monitor_job_status.remove_task(task_id)

        progress_group = Group(
            progress,
            monitor_job_status,
        )
        with Live(progress_group, refresh_per_second=10):
            task6 = progress.add_task(f"Killing job {job_id}... ")
            task7 = monitor_job_status.add_task(
                f"Job status: ", job_status="--", node="--", total=1
            )
            server.kill_job(job_id)
            while not progress.finished:
                sleep(POLL_INTERVAL)
                status = server.get_status(job_id)
                status_display = f"[r][orange]{JOB_STATUS_DICT.get(status, '-').upper()}[/orange][/r]"
                progress.update(task7, job_status=status_display)
                if status == "C":
                    progress.update(task7, completed=True)
                    log.info("Job killed.")
            progress.update(task6, completed=True)
            log.info("Job killed.")
        progress.remove_task(task6)

        try:
            sys.exit(130)
        except SystemExit:
            os._exit(130)

    if killswitch:
        # Stay open until Ctrl+C
        # add check from ck.confirm.
        # If Ctrl+C, kill job
        try:
            while (
                c := ck.prompt(
                    ck.style(text="Press Ctrl+C to kill job.", fg="red"),
                    default=None,
                    hide_input=True,
                    prompt_suffix="",
                )
                != "^C"
            ):
                pass
        except ck.Abort:
            log.info(f"Caught Ctrl+C")
            log.info(f"Killing job {job_id}...")
            server.kill_job(job_id)

            # TODO:
            # actually display the status of the job using `stat` while it exits.
            log.info("Job killed.")<|MERGE_RESOLUTION|>--- conflicted
+++ resolved
@@ -13,7 +13,6 @@
 from rich.console import Console, Group
 from rich.logging import RichHandler
 from rich.live import Live
-<<<<<<< HEAD
 from rich.progress import Progress, ProgressColumn, Text
 
 from pybs.constants import JOB_STATUS_DICT, POLL_INTERVAL
@@ -21,56 +20,6 @@
 from pybs.server import PBSServer
 from pybs.console.tabcomplete import complete_remote_path, complete_hostname, complete_job_script
 from pybs.console.ui import CompactTimeColumn
-=======
-from rich.theme import Theme
-
-custom_theme = Theme(
-    {
-        "progress.description": "yellow bold",
-    }
-)
-
-
-JOB_STATUS_DICT = {
-    "C": "Completed",
-    "E": "Exiting",
-    "H": "Held",
-    "Q": "Queued",
-    "R": "Running",
-    "T": "Moving",
-    "W": "Waiting",
-    "S": "Suspended",
-    "B": "Batch",
-}
-
-
-def _log_formatter(
-    record: dict,
-    icon: bool = False,
-) -> str:
-    """Log message formatter"""
-    color_map = {
-        "TRACE": "dim blue",
-        "DEBUG": "cyan",
-        "INFO": "bold",
-        "SUCCESS": "bold green",
-        "WARNING": "yellow",
-        "ERROR": "bold red",
-        "CRITICAL": "bold white on red",
-    }
-    lvl_color = color_map.get(record["level"].name, "cyan")
-
-    if icon:
-        icon = "{level.icon}"
-    else:
-        icon = ""
-    return (
-        "[not bold green]{time:YYYY/MM/DD HH:mm:ss}[/not bold green] |"
-        + f"{icon}  - [{lvl_color}]{{message}}[/{lvl_color}]"
-        # Right-align code location:
-        + " [dim]{name}:{function}:{line}[/dim]"
-    )
->>>>>>> 7c8c478c
 
 
 console = Console(
@@ -95,69 +44,6 @@
     level=level,
 )
 
-<<<<<<< HEAD
-=======
-
-from pybs.server import PBSServer
-from pybs.console.tabcomplete import complete_remote_path, complete_hostname, complete_job_script
-
-POLL_INTERVAL = 0.5
-
-
-# DONE:
-# - add tab autocompletion scripts
-# - add hostname tab completion (use ~/.ssh/config)
-# - fix logging for qsub wait
-# - add TUI timer for job submission
-# - add intelligent remote server expansion of paths example $SCRATCH
-# to avoid issue where VS code does not evaluate $ variables correctly. 
-# - add support for local job scripts
-
-# TODO:
-# - change character width on subcommand tab complete suggestions
-
-# - add help to ck args
-# - add tab complete for remote paths similar to `scp```
-# - add auto install of ssh config required hostname alias
-# - add arbitrary command execution for any method (with certain decorator)
-# from PBSServer class
-# e.g. write `qsub` and this will call the `qsub` method of the PBSServer class
-# if a method with that name exists.
-# - refactoring of PBSServer class to use `ssh_command` decorator
-# - add `config` command to add config items to a config file
-# such as turning debug on/off
-
-# Future TODO:
-# - add db for currently running jobs, able to login to
-# any server and see resources, walltime etc.
-# - add "autorefresh" or "keepalive" option to remember when the walltime will
-# expire, and request another GPU node that overlaps so we can keep the session logged
-# in on the same node.
-
-from rich.progress import Progress, ProgressColumn, Text
-from datetime import timedelta
-
-
-# TODO: make PR for this?
-class CompactTimeColumn(ProgressColumn):
-    """Renders time elapsed."""
-
-    def render(self, task: "Task") -> Text:
-        """Show time elapsed."""
-        elapsed = task.finished_time if task.finished else task.elapsed
-        if elapsed is None:
-            return Text("-:--:--", style="progress.elapsed")
-        delta = timedelta(seconds=max(0, elapsed))
-        # get number of seconds
-        n_seconds = delta.total_seconds()
-        # customise progress.elapsed to be gray text
-        # style = "progress.elapsed"
-        # style = "grey58"
-        style = "white"
-        return Text(f"({n_seconds:.1f}s)", style=style)
-
-
->>>>>>> 7c8c478c
 @ck.command()
 @ck.argument(
     "hostname",
@@ -232,21 +118,9 @@
     progress = Progress(
         SpinnerColumn(
             spinner_name="line",
-<<<<<<< HEAD
             style="blue",
         ),
         TextColumn("[progress.description]{task.description}", style="blue"),
-=======
-            # spinner_name="simpleDots",
-            # spinner_name="simpleDotsScrolling",
-            style="blue",
-        ),
-        TextColumn("[progress.description]{task.description}", style="blue"),
-        # SpinnerColumn(
-        #     spinner_name="simpleDotsScrolling",
-        #     style="blue",
-        # ),
->>>>>>> 7c8c478c
         CompactTimeColumn(),
     )
     monitor_job_status = Progress(
@@ -258,30 +132,16 @@
         """,
             #style="blink bold black on yellow",
         ),
-<<<<<<< HEAD
     )
 
     import time
-=======
-        # TextColumn("[progress.description]{task.fields[job_status]}"),
-        # TextColumn("[progress.description]Node: {task.fields[node]}"),
-        # CompactTimeColumn(), # show 1dp of seconds (elapsed time)
-    )
-
-    import time
-
->>>>>>> 7c8c478c
     # If remote, check if the file exists on the remote server
     server = PBSServer(hostname, verbose=verbose)
     hostname_expanded = server.full_remotehost
     if job_script_location == "remote":
         with progress:
             task1 = progress.add_task(
-<<<<<<< HEAD
                 f"Checking job script on [bold][white]{hostname_expanded}[/white][/bold] exists... ",
-=======
-                f"Checking job script on [bold][white]{hostname}[/white][/bold] exists... ",
->>>>>>> 7c8c478c
                 total=1,
             )
             # expand remote path
@@ -292,11 +152,7 @@
                 log.error(f"Job script {job_script} not found on {hostname_expanded}. Exiting.")
                 return
             else:
-<<<<<<< HEAD
                 log.info(f"Job script found on {hostname_expanded}.")
-=======
-                log.info(f"Job script found on {hostname}.")
->>>>>>> 7c8c478c
                 # mark progress as complete
                 progress.update(task1, completed=True)
 
@@ -313,17 +169,10 @@
             
             console.print(syntax)
 
-
-
-
     # Expand path 
     with progress:
         task = progress.add_task(
-<<<<<<< HEAD
             f"Expanding remote path on [bold][white]{hostname_expanded}[/white][/bold]... ",
-=======
-            f"Expanding remote path on [bold][white]{hostname}[/white][/bold]... ",
->>>>>>> 7c8c478c
             total=1,
         )
         log.info(f"Expanding remote path {remote_path}")
@@ -339,28 +188,16 @@
     else:
         with progress:
             task1 = progress.add_task(
-<<<<<<< HEAD
                 f"Checking that workspace directory on [bold][white]{hostname_expanded}[/white][/bold] exists... ",
-=======
-                f"Checking that workspace directory on [bold][white]{hostname}[/white][/bold] exists... ",
->>>>>>> 7c8c478c
                 total=1,
             )
             if not server.check_dir_exists(remote_path):
                 log.error(
-<<<<<<< HEAD
                     f"Remote path {remote_path} not found on {hostname_expanded}. Exiting."
                 )
                 return
             else:
                 log.info(f"Remote path {remote_path} found on {hostname_expanded}.")
-=======
-                    f"Remote path {remote_path} not found on {hostname}. Exiting."
-                )
-                return
-            else:
-                log.info(f"Remote path {remote_path} found on {hostname}.")
->>>>>>> 7c8c478c
                 # mark progress as complete
                 progress.update(task1, completed=True)
 
@@ -381,15 +218,9 @@
 
     progress.remove_task(task2)
     log.success(f"Job submitted with ID: {job_id}")
-<<<<<<< HEAD
 
     try:  # Now listen for program exit so we can kill the job if needed
 
-=======
-
-    try:  # Now listen for program exit so we can kill the job if needed
-
->>>>>>> 7c8c478c
         # Clear all tasks from progress
         ids = progress.task_ids
         for task_id in ids:
